--- conflicted
+++ resolved
@@ -3,14 +3,8 @@
 import numpy as np
 import pyglet
 import pyvista
-<<<<<<< HEAD
-import tqdm
-import trimesh
-from numpy.typing import NDArray
-=======
 import tqdm  # type: ignore
 import trimesh
->>>>>>> c336bed8
 from OpenGL.arrays import vbo
 from OpenGL.GL import *
 from OpenGL.GL import shaders
@@ -325,13 +319,8 @@
         square_xy: bool = True,
         slice_save_path: str | None = None,
         value=1.0,
-<<<<<<< HEAD
-        dtype: str = "uint8",
-    ) -> NDArray:
-=======
         dtype: np.typing.DTypeLike = "uint8",
     ):
->>>>>>> c336bed8
         """
         Parameters
         ----------
